--- conflicted
+++ resolved
@@ -63,7 +63,6 @@
 import java.util.Iterator;
 import java.util.LinkedHashMap;
 import java.util.List;
-import java.util.Map;
 import java.util.Set;
 
 import static com.amazonaws.athena.connector.lambda.metadata.ListTablesRequest.UNLIMITED_PAGE_SIZE_VALUE;
@@ -388,11 +387,7 @@
         handler = new ElasticsearchMetadataHandler(awsGlue, new LocalKeyFactory(), awsSecretsManager, amazonAthena,
                 "spill-bucket", "spill-prefix", domainMapProvider, clientFactory, 10, com.google.common.collect.ImmutableMap.of());
         GetTableRequest req = new GetTableRequest(fakeIdentity(), "queryId", "elasticsearch",
-<<<<<<< HEAD
-                new TableName("movies", "mishmash"), Map.of());
-=======
                 new TableName("movies", "mishmash"), Collections.emptyMap());
->>>>>>> 3a5e9e44
         GetTableResponse res = handler.doGetTable(allocator, req);
         Schema realMapping = res.getSchema();
 
