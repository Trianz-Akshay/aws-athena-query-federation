Transform: 'AWS::Serverless-2016-10-31'
Metadata:
  'AWS::ServerlessRepo::Application':
    Name: AthenaSqlServerConnector
    Description: 'This connector enables Amazon Athena to communicate with SQL Server using JDBC driver.'
    Author: 'default author'
    SpdxLicenseId: Apache-2.0
    LicenseUrl: LICENSE.txt
    ReadmeUrl: README.md
    Labels:
      - sqlserver
      - athena-federation
      - jdbc
    HomePageUrl: 'https://github.com/awslabs/aws-athena-query-federation'
    SemanticVersion: 2024.18.2
    SourceCodeUrl: 'https://github.com/awslabs/aws-athena-query-federation'
Parameters:
  LambdaFunctionName:
    Description: 'This is the name of the lambda function that will be created. This name must satisfy the pattern ^[a-z0-9-_]{1,64}$'
    Type: String
    AllowedPattern: ^[a-z0-9-_]{1,64}$
  DefaultConnectionString:
    Description: 'The default connection string is used when catalog is "lambda:${LambdaFunctionName}". Catalog specific Connection Strings can be added later. Format: ${DatabaseType}://${NativeJdbcConnectionString}.'
    Type: String
    Default: ""
  SecretName:
    Description: 'Used to create resource-based authorization policy for "secretsmanager:GetSecretValue" action. E.g. All Athena JDBC Federation secret names can be prefixed with "AthenaJdbcFederation" and authorization policy will allow "arn:${AWS::Partition}:secretsmanager:${AWS::Region}:${AWS::AccountId}:secret:AthenaJdbcFederation*". Parameter value in this case should be "AthenaJdbcFederation". If you do not have a prefix, you can manually update the IAM policy to add allow any secret names.'
    Type: String
  SpillBucket:
    Description: 'The name of the bucket where this function can spill data.'
    Type: String
  SpillPrefix:
    Description: 'The prefix within SpillBucket where this function can spill data.'
    Type: String
    Default: athena-spill
  GlueConnection:
    Description: "(Optional) Name of glue connection storing connection details for Federated Data source."
    Type: String
    Default: ""
  LambdaTimeout:
    Description: 'Maximum Lambda invocation runtime in seconds. (min 1 - 900 max)'
    Default: 900
    Type: Number
  LambdaMemory:
    Description: 'Lambda memory in MB (min 128 - 3008 max).'
    Default: 3008
    Type: Number
  LambdaRoleArn:
    Description: "(Optional) A custom role to be used by the Connector lambda"
    Type: String
    Default: ""
  DisableSpillEncryption:
    Description: 'If set to ''false'' data spilled to S3 is encrypted with AES GCM'
    Default: 'false'
    Type: String
  SecurityGroupIds:
    Description: '(Optional) One or more SecurityGroup IDs corresponding to the SecurityGroup that should be applied to the Lambda function. (e.g. sg1,sg2,sg3)'
    Type: CommaDelimitedList
    Default: ""
  SubnetIds:
    Description: '(Optional) One or more Subnet IDs corresponding to the Subnet that the Lambda function can use to access you data source. (e.g. subnet1,subnet2)'
    Type: CommaDelimitedList
    Default: ""
  PermissionsBoundaryArn:
    Description: "(Optional) An IAM policy ARN to use as the PermissionsBoundary for the created Lambda function's execution role"
    Default: ''
    Type: String
  KmsKeyId:
    Description: "(Optional) By default any data that is spilled to S3 is encrypted using AES-GCM and a randomly generated key. Setting a KMS Key ID allows your Lambda function to use KMS for key generation for a stronger source of encryption keys."
    Type: String
    Default: ""
Conditions:
  HasSecurityGroups: !Not [ !Equals [ !Join [ "", !Ref SecurityGroupIds ], "" ] ]
  HasSubnets: !Not [ !Equals [ !Join [ "", !Ref SubnetIds ], "" ] ]
  HasKmsKeyId: !Not [ !Equals [ !Ref KmsKeyId, "" ] ]
  NotHasLambdaRole: !Equals [ !Ref LambdaRoleArn, "" ]
  HasPermissionsBoundary: !Not [ !Equals [ !Ref PermissionsBoundaryArn, "" ] ]
  CreateKmsPolicy: !And [ !Condition HasKmsKeyId, !Condition NotHasLambdaRole ]
  HasGlueConnection: !Not [ !Equals [ !Ref GlueConnection, "" ] ]
  NotHasGlueConnectionAndHasKmsKeyId: !And
    - !Not [ !Condition HasGlueConnection ]
    - !Condition HasKmsKeyId
Resources:
  JdbcConnectorConfig:
    Type: 'AWS::Serverless::Function'
    Properties:
      Environment:
        Variables:
          disable_spill_encryption: !If [ HasGlueConnection, !Ref "AWS::NoValue", !Ref DisableSpillEncryption ]
          spill_bucket: !If [ HasGlueConnection, !Ref "AWS::NoValue", !Ref SpillBucket ]
          spill_prefix: !If [ HasGlueConnection, !Ref "AWS::NoValue", !Ref SpillPrefix ]
          kms_key_id: !If [ NotHasGlueConnectionAndHasKmsKeyId, !Ref KmsKeyId, !Ref "AWS::NoValue" ]
          glue_connection: !If [ HasGlueConnection, !Ref GlueConnection, !Ref "AWS::NoValue" ]
          default: !If [ HasGlueConnection, !Ref "AWS::NoValue", !Ref DefaultConnectionString ]
      FunctionName: !Ref LambdaFunctionName
      Handler: "com.amazonaws.athena.connectors.sqlserver.SqlServerMuxCompositeHandler"
      CodeUri: "./target/athena-sqlserver-2024.18.2.jar"
      Description: "Enables Amazon Athena to communicate with SQLSERVER using JDBC"
      Runtime: java11
      Timeout: !Ref LambdaTimeout
      MemorySize: !Ref LambdaMemory
      Role: !If [NotHasLambdaRole, !GetAtt FunctionRole.Arn, !Ref LambdaRoleArn]
      VpcConfig:
        SecurityGroupIds: !If [ HasSecurityGroups, !Ref SecurityGroupIds, !Ref "AWS::NoValue" ]
        SubnetIds: !If [ HasSubnets, !Ref SubnetIds, !Ref "AWS::NoValue" ]
  FunctionRole:
    Condition: NotHasLambdaRole
    Type: AWS::IAM::Role
    Properties:
      PermissionsBoundary: !If [ HasPermissionsBoundary, !Ref PermissionsBoundaryArn, !Ref "AWS::NoValue" ]
      ManagedPolicyArns:
        - "arn:aws:iam::aws:policy/service-role/AWSLambdaVPCAccessExecutionRole"
      AssumeRolePolicyDocument:
        Version: 2012-10-17
        Statement:
          - Effect: Allow
            Principal:
              Service:
                - lambda.amazonaws.com
            Action:
              - "sts:AssumeRole"
  FunctionExecutionPolicy:
    Condition: NotHasLambdaRole
    Type: "AWS::IAM::Policy"
    Properties:
      Roles:
        - !Ref FunctionRole
      PolicyName: FunctionExecutionPolicy
      PolicyDocument:
        Version: 2012-10-17
        Statement:
          - Action:
              - secretsmanager:GetSecretValue
            Effect: Allow
            Resource: !Sub 'arn:${AWS::Partition}:secretsmanager:${AWS::Region}:${AWS::AccountId}:secret:${SecretName}*'
          - Action:
              - logs:CreateLogGroup
            Effect: Allow
            Resource: !Sub 'arn:${AWS::Partition}:logs:${AWS::Region}:${AWS::AccountId}:*'
          - Action:
              - logs:CreateLogStream
              - logs:PutLogEvents
            Effect: Allow
            Resource: !Sub 'arn:${AWS::Partition}:logs:${AWS::Region}:${AWS::AccountId}:log-group:/aws/lambda/${LambdaFunctionName}:*'
          - Action:
<<<<<<< HEAD
              - athena:GetQueryExecution
              - s3:ListAllMyBuckets
=======
            - athena:GetQueryExecution
>>>>>>> aa13dca2
            Effect: Allow
            Resource: '*'
          - Action:
              - ec2:CreateNetworkInterface
              - ec2:DeleteNetworkInterface
              - ec2:DescribeNetworkInterfaces
              - ec2:DetachNetworkInterface
            Effect: Allow
            Resource: '*'
          - Action:
              - s3:GetObject
              - s3:ListBucket
              - s3:GetBucketLocation
              - s3:GetObjectVersion
              - s3:PutObject
              - s3:PutObjectAcl
              - s3:GetLifecycleConfiguration
              - s3:PutLifecycleConfiguration
              - s3:DeleteObject
            Effect: Allow
            Resource:
              - Fn::Sub:
                  - arn:${AWS::Partition}:s3:::${bucketName}
                  - bucketName:
                      Ref: SpillBucket
              - Fn::Sub:
                  - arn:${AWS::Partition}:s3:::${bucketName}/*
                  - bucketName:
                      Ref: SpillBucket
          - !If
            - HasGlueConnection
            - Action:
                - glue:GetConnection
              Effect: Allow
              Resource:
                - !Sub 'arn:${AWS::Partition}:glue:${AWS::Region}:${AWS::AccountId}:connection/${GlueConnection}'
                - !Sub 'arn:${AWS::Partition}:glue:${AWS::Region}:${AWS::AccountId}:catalog'
            - !Ref "AWS::NoValue"

  FunctionKmsPolicy:
    Condition: CreateKmsPolicy
    Type: "AWS::IAM::Policy"
    Properties:
      PolicyName: FunctionKmsPolicy
      PolicyDocument:
        Version: 2012-10-17
        Statement:
          - Effect: Allow
            Action:
              - kms:GenerateRandom
            Resource: '*'
          - Effect: Allow
            Action:
              - kms:GenerateDataKey
            Resource: !Sub "arn:aws:kms:${AWS::Region}:${AWS::AccountId}:key/${KmsKeyId}"
      Roles:
        - !Ref FunctionRole<|MERGE_RESOLUTION|>--- conflicted
+++ resolved
@@ -12,7 +12,7 @@
       - athena-federation
       - jdbc
     HomePageUrl: 'https://github.com/awslabs/aws-athena-query-federation'
-    SemanticVersion: 2024.18.2
+    SemanticVersion: 2022.47.1
     SourceCodeUrl: 'https://github.com/awslabs/aws-athena-query-federation'
 Parameters:
   LambdaFunctionName:
@@ -94,7 +94,7 @@
           default: !If [ HasGlueConnection, !Ref "AWS::NoValue", !Ref DefaultConnectionString ]
       FunctionName: !Ref LambdaFunctionName
       Handler: "com.amazonaws.athena.connectors.sqlserver.SqlServerMuxCompositeHandler"
-      CodeUri: "./target/athena-sqlserver-2024.18.2.jar"
+      CodeUri: "./target/athena-sqlserver-2022.47.1.jar"
       Description: "Enables Amazon Athena to communicate with SQLSERVER using JDBC"
       Runtime: java11
       Timeout: !Ref LambdaTimeout
@@ -143,12 +143,7 @@
             Effect: Allow
             Resource: !Sub 'arn:${AWS::Partition}:logs:${AWS::Region}:${AWS::AccountId}:log-group:/aws/lambda/${LambdaFunctionName}:*'
           - Action:
-<<<<<<< HEAD
               - athena:GetQueryExecution
-              - s3:ListAllMyBuckets
-=======
-            - athena:GetQueryExecution
->>>>>>> aa13dca2
             Effect: Allow
             Resource: '*'
           - Action:
