/*-
 * #%L
 * athena-jdbc
 * %%
 * Copyright (C) 2019 Amazon Web Services
 * %%
 * Licensed under the Apache License, Version 2.0 (the "License");
 * you may not use this file except in compliance with the License.
 * You may obtain a copy of the License at
 * 
 *      http://www.apache.org/licenses/LICENSE-2.0
 * 
 * Unless required by applicable law or agreed to in writing, software
 * distributed under the License is distributed on an "AS IS" BASIS,
 * WITHOUT WARRANTIES OR CONDITIONS OF ANY KIND, either express or implied.
 * See the License for the specific language governing permissions and
 * limitations under the License.
 * #L%
 */
package com.amazonaws.athena.connectors.jdbc.manager;

import org.apache.arrow.adapter.jdbc.JdbcFieldInfo;
import org.apache.arrow.adapter.jdbc.JdbcToArrowUtils;
import org.apache.arrow.vector.types.DateUnit;
import org.apache.arrow.vector.types.pojo.ArrowType;
import org.slf4j.Logger;
import org.slf4j.LoggerFactory;

import java.sql.Types;
import java.util.Optional;

/**
 * Utility abstracts Jdbc to Arrow type conversions.
 */
public final class JdbcArrowTypeConverter
{
<<<<<<< HEAD
    private static final int DEFAULT_PRECISION = 38;
=======
    public static final int DEFAULT_PRECISION = 38;
>>>>>>> 0c0a839c
    private static final Logger LOGGER = LoggerFactory.getLogger(JdbcArrowTypeConverter.class);

    private JdbcArrowTypeConverter() {}

    /**
     * Coverts Jdbc data type to Arrow data type.
     *
     * @param jdbcType Jdbc integer type. See {@link java.sql.Types}.
     * @param precision Decimal precision.
     * @param scale Decimal scale.
     * @return Arrow type. See {@link ArrowType}.
     */
    public static Optional<ArrowType> toArrowType(final int jdbcType, final int precision, final int scale, java.util.Map<String, String> configOptions)
    {
        int defaultScale = Integer.parseInt(configOptions.getOrDefault("default_scale", "0"));
        int resolvedPrecision = precision;
        int resolvedScale = scale;
        boolean needsResolving = jdbcType == Types.NUMERIC && (precision == 0 && scale <= 0);
        boolean decimalExceedingPrecision = jdbcType == Types.DECIMAL && precision > DEFAULT_PRECISION;
        // Resolve Precision and Scale if they're not available
        if (needsResolving) {
            resolvedPrecision = DEFAULT_PRECISION;
            resolvedScale = defaultScale;
        }
        else if (decimalExceedingPrecision) {
            resolvedPrecision = DEFAULT_PRECISION;
        }

        Optional<ArrowType> arrowTypeOptional = Optional.empty();

        try {
            arrowTypeOptional = Optional.of(JdbcToArrowUtils.getArrowTypeFromJdbcType(
                    new JdbcFieldInfo(jdbcType, resolvedPrecision, resolvedScale), null));
        }
        catch (UnsupportedOperationException e) {
            LOGGER.warn("Error converting JDBC Type [{}] to arrow: {}", jdbcType, e.getMessage());
<<<<<<< HEAD
            if (jdbcType == Types.TIMESTAMP_WITH_TIMEZONE) {
                // Convert from TIMESTAMP_WITH_TIMEZONE to DateMilli
                LOGGER.debug("Converting JDBC Type [{}] to arrow: {}", jdbcType, e.getMessage());
                return Optional.of(new ArrowType.Date(DateUnit.MILLISECOND));
            }
=======
>>>>>>> 0c0a839c
            return arrowTypeOptional;
        }

        if (arrowTypeOptional.isPresent() && arrowTypeOptional.get() instanceof ArrowType.Date) {
            // Convert from DateMilli to DateDay
            return Optional.of(new ArrowType.Date(DateUnit.DAY));
        }
        else if (arrowTypeOptional.isPresent() && arrowTypeOptional.get() instanceof ArrowType.Timestamp) {
            // Convert from Timestamp to DateMilli
            return Optional.of(new ArrowType.Date(DateUnit.MILLISECOND));
        }

        return arrowTypeOptional;
    }
}<|MERGE_RESOLUTION|>--- conflicted
+++ resolved
@@ -34,11 +34,7 @@
  */
 public final class JdbcArrowTypeConverter
 {
-<<<<<<< HEAD
-    private static final int DEFAULT_PRECISION = 38;
-=======
     public static final int DEFAULT_PRECISION = 38;
->>>>>>> 0c0a839c
     private static final Logger LOGGER = LoggerFactory.getLogger(JdbcArrowTypeConverter.class);
 
     private JdbcArrowTypeConverter() {}
@@ -75,14 +71,11 @@
         }
         catch (UnsupportedOperationException e) {
             LOGGER.warn("Error converting JDBC Type [{}] to arrow: {}", jdbcType, e.getMessage());
-<<<<<<< HEAD
             if (jdbcType == Types.TIMESTAMP_WITH_TIMEZONE) {
                 // Convert from TIMESTAMP_WITH_TIMEZONE to DateMilli
                 LOGGER.debug("Converting JDBC Type [{}] to arrow: {}", jdbcType, e.getMessage());
                 return Optional.of(new ArrowType.Date(DateUnit.MILLISECOND));
             }
-=======
->>>>>>> 0c0a839c
             return arrowTypeOptional;
         }
 
