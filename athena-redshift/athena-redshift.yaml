Transform: 'AWS::Serverless-2016-10-31'
Metadata:
  'AWS::ServerlessRepo::Application':
    Name: AthenaRedshiftConnector
    Description: 'This connector enables Amazon Athena to communicate with your Redshift instance(s) using JDBC driver.'
    Author: 'default author'
    SpdxLicenseId: Apache-2.0
    LicenseUrl: LICENSE.txt
    ReadmeUrl: README.md
    Labels:
      - athena-federation
    HomePageUrl: 'https://github.com/awslabs/aws-athena-query-federation'
    SemanticVersion: 2022.47.1
    SourceCodeUrl: 'https://github.com/awslabs/aws-athena-query-federation'
Parameters:
  LambdaFunctionName:
    Description: 'This is the name of the lambda function that will be created. This name must satisfy the pattern ^[a-z0-9-_]{1,64}$'
    Type: String
    AllowedPattern: ^[a-z0-9-_]{1,64}$
  DefaultConnectionString:
    Description: 'The default connection string is used when catalog is "lambda:${LambdaFunctionName}". Catalog specific Connection Strings can be added later. Format: ${DatabaseType}://${NativeJdbcConnectionString}.'
    Type: String
  SecretNamePrefix:
    Description: 'Used to create resource-based authorization policy for "secretsmanager:GetSecretValue" action. E.g. All Athena Redshift Federation secret names can be prefixed with "AthenaRedshiftFederation" and authorization policy will allow "arn:${AWS::Partition}:secretsmanager:${AWS::Region}:${AWS::AccountId}:secret:AthenaRedshiftFederation*". Parameter value in this case should be "AthenaRedshiftFederation". If you do not have a prefix, you can manually update the IAM policy to add allow any secret names.'
    Type: String
  SpillBucket:
    Description: 'The name of the bucket where this function can spill data.'
    Type: String
  SpillPrefix:
    Description: 'The prefix within SpillBucket where this function can spill data.'
    Type: String
    Default: athena-spill
  LambdaTimeout:
    Description: 'Maximum Lambda invocation runtime in seconds. (min 1 - 900 max)'
    Default: 900
    Type: Number
  LambdaMemory:
    Description: 'Lambda memory in MB (min 128 - 3008 max).'
    Default: 3008
    Type: Number
  DisableSpillEncryption:
    Description: 'If set to ''false'' data spilled to S3 is encrypted with AES GCM'
    Default: 'false'
    Type: String
  SecurityGroupIds:
    Description: 'One or more SecurityGroup IDs corresponding to the SecurityGroup that should be applied to the Lambda function. (e.g. sg1,sg2,sg3)'
    Type: 'List<AWS::EC2::SecurityGroup::Id>'
  SubnetIds:
    Description: 'One or more Subnet IDs corresponding to the Subnet that the Lambda function can use to access you data source. (e.g. subnet1,subnet2)'
    Type: 'List<AWS::EC2::Subnet::Id>'
  KMSKeyId:
    Description: "(Optional) By default any data that is spilled to S3 is encrypted using AES-GCM and a randomly generated key. Setting a KMS Key ID allows your Lambda function to use KMS for key generation for a stronger source of encryption keys."
    Type: String
    Default: ""
  LambdaRole:
    Description: "(Optional) A custom IAM role ARN to be used by the Connector lambda"
    Type: String
    Default: ""
  PermissionsBoundaryARN:
    Description: "(Optional) An IAM policy ARN to use as the PermissionsBoundary for the created Lambda function's execution role"
    Default: ''
    Type: String
Conditions:
  HasKMSKeyId: !Not [!Equals [!Ref KMSKeyId, ""]]
  NotHasLambdaRole: !Equals [!Ref LambdaRole, ""]
  NotHasLambdaRoleAndHasKMSKeyId: !And
    - !Condition NotHasLambdaRole
    - !Condition HasKMSKeyId
  HasPermissionsBoundary: !Not [ !Equals [ !Ref PermissionsBoundaryARN, "" ] ]
  IsRegionBAH: !Equals [!Ref "AWS::Region", "me-south-1"]
  IsRegionHKG: !Equals [!Ref "AWS::Region", "ap-east-1"]
Resources:
  JdbcConnectorConfig:
    Type: 'AWS::Serverless::Function'
    Properties:
      Environment:
        Variables:
          disable_spill_encryption: !Ref DisableSpillEncryption
          spill_bucket: !Ref SpillBucket
          spill_prefix: !Ref SpillPrefix
          default: !Ref DefaultConnectionString
          kms_key_id: !If [HasKMSKeyId, !Ref KMSKeyId, !Ref "AWS::NoValue"]
      FunctionName: !Ref LambdaFunctionName
      PackageType: "Image"
<<<<<<< HEAD
      ImageUri: !Sub '292517598671.dkr.ecr.${AWS::Region}.amazonaws.com/athena-federation-repository-redshift:2022.47.1'
      ImageConfig:
        Command: [ "com.amazonaws.athena.connectors.redshift.RedshiftMuxCompositeHandler" ]
=======
      ImageUri: !Sub
        - '${Account}.dkr.ecr.${AWS::Region}.amazonaws.com/athena-federation-repository-redshift:2022.47.1'
        - Account: !If [IsRegionBAH, 084828588479, !If [IsRegionHKG, 183295418215, 292517598671]]
>>>>>>> d31f217d
      Description: "Enables Amazon Athena to communicate with Redshift using JDBC"
      Timeout: !Ref LambdaTimeout
      MemorySize: !Ref LambdaMemory
      Role: !If [NotHasLambdaRole, !GetAtt FunctionRole.Arn, !Ref LambdaRole]
      VpcConfig:
        SecurityGroupIds: !Ref SecurityGroupIds
        SubnetIds: !Ref SubnetIds

  FunctionRole:
    Condition: NotHasLambdaRole
    Type: AWS::IAM::Role
    Properties:
      PermissionsBoundary: !If [ HasPermissionsBoundary, !Ref PermissionsBoundaryARN, !Ref "AWS::NoValue" ]
      ManagedPolicyArns:
        - "arn:aws:iam::aws:policy/service-role/AWSLambdaVPCAccessExecutionRole"
      AssumeRolePolicyDocument:
        Version: 2012-10-17
        Statement:
          - Effect: Allow
            Principal:
              Service:
                - lambda.amazonaws.com
            Action:
              - "sts:AssumeRole"


  FunctionExecutionPolicy:
    Condition: NotHasLambdaRole
    Type: "AWS::IAM::Policy"
    Properties:
      PolicyName: FunctionExecutionPolicy
      PolicyDocument:
        Version: 2012-10-17
        Statement:
          - Effect: Allow
            Action:
              - secretsmanager:GetSecretValue
            Resource: !Sub 'arn:${AWS::Partition}:secretsmanager:${AWS::Region}:${AWS::AccountId}:secret:${SecretNamePrefix}*'
          - Effect: Allow
            Action:
              - athena:GetQueryExecution
            Resource: '*'
          - Effect: Allow
            Action:
              - s3:GetObject
              - s3:ListBucket
              - s3:GetBucketLocation
              - s3:GetObjectVersion
              - s3:PutObject
              - s3:PutObjectAcl
              - s3:GetLifecycleConfiguration
              - s3:PutLifecycleConfiguration
              - s3:DeleteObject
            Resource:
              - Fn::Sub:
                  - arn:${AWS::Partition}:s3:::${bucketName}
                  - bucketName:
                      Ref: SpillBucket
              - Fn::Sub:
                  - arn:${AWS::Partition}:s3:::${bucketName}/*
                  - bucketName:
                      Ref: SpillBucket
      Roles:
        - !Ref FunctionRole

  FunctionKMSPolicy:
    Condition: NotHasLambdaRoleAndHasKMSKeyId
    Type: "AWS::IAM::Policy"
    Properties:
      PolicyName: FunctionKMSPolicy
      PolicyDocument:
        Version: 2012-10-17
        Statement:
          - Effect: Allow
            Action:
              - kms:GenerateRandom
            Resource: '*'
          - Effect: Allow
            Action:
              - kms:GenerateDataKey
            Resource: !Sub "arn:aws:kms:${AWS::Region}:${AWS::AccountId}:key/${KMSKeyId}"
      Roles:
        - !Ref FunctionRole<|MERGE_RESOLUTION|>--- conflicted
+++ resolved
@@ -82,15 +82,11 @@
           kms_key_id: !If [HasKMSKeyId, !Ref KMSKeyId, !Ref "AWS::NoValue"]
       FunctionName: !Ref LambdaFunctionName
       PackageType: "Image"
-<<<<<<< HEAD
-      ImageUri: !Sub '292517598671.dkr.ecr.${AWS::Region}.amazonaws.com/athena-federation-repository-redshift:2022.47.1'
-      ImageConfig:
-        Command: [ "com.amazonaws.athena.connectors.redshift.RedshiftMuxCompositeHandler" ]
-=======
       ImageUri: !Sub
         - '${Account}.dkr.ecr.${AWS::Region}.amazonaws.com/athena-federation-repository-redshift:2022.47.1'
         - Account: !If [IsRegionBAH, 084828588479, !If [IsRegionHKG, 183295418215, 292517598671]]
->>>>>>> d31f217d
+      ImageConfig:
+        Command: [ "com.amazonaws.athena.connectors.redshift.RedshiftMuxCompositeHandler" ]
       Description: "Enables Amazon Athena to communicate with Redshift using JDBC"
       Timeout: !Ref LambdaTimeout
       MemorySize: !Ref LambdaMemory
