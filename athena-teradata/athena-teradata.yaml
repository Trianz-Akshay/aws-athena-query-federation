--- conflicted
+++ resolved
@@ -77,15 +77,11 @@
           partitioncount: !Ref PartitionCount
       FunctionName: !Ref LambdaFunctionName
       PackageType: "Image"
-<<<<<<< HEAD
-      ImageUri: !Sub '292517598671.dkr.ecr.${AWS::Region}.amazonaws.com/athena-federation-repository-teradata:2022.47.1'
-      ImageConfig:
-        Command: [ "com.amazonaws.athena.connectors.teradata.TeradataMuxCompositeHandler" ]
-=======
       ImageUri: !Sub
         - '${Account}.dkr.ecr.${AWS::Region}.amazonaws.com/athena-federation-repository-teradata:2022.47.1'
         - Account: !If [IsRegionBAH, 084828588479, !If [IsRegionHKG, 183295418215, 292517598671]]
->>>>>>> d31f217d
+      ImageConfig:
+        Command: [ "com.amazonaws.athena.connectors.teradata.TeradataMuxCompositeHandler" ]
       Description: "Enables Amazon Athena to communicate with Teradata using JDBC"
       Timeout: !Ref LambdaTimeout
       MemorySize: !Ref LambdaMemory
