Transform: 'AWS::Serverless-2016-10-31'
Metadata:
  'AWS::ServerlessRepo::Application':
    Name: AthenaTimestreamConnector
    Description: 'This connector enables Amazon Athena to communicate with Amazon Timestream, making your time series data accessible from Athena.'
    Author: 'default author'
    SpdxLicenseId: Apache-2.0
    LicenseUrl: LICENSE.txt
    ReadmeUrl: README.md
    Labels:
      - athena-federation
    HomePageUrl: 'https://github.com/awslabs/aws-athena-query-federation'
    SemanticVersion: 2024.18.2
    SourceCodeUrl: 'https://github.com/awslabs/aws-athena-query-federation'
Parameters:
  LambdaFunctionName:
    Description: 'This is the name of the lambda function that will be created. This name must satisfy the pattern ^[a-z0-9-_]{1,64}$'
    Type: String
    AllowedPattern: ^[a-z0-9-_]{1,64}$
  SpillBucket:
    Description: 'The name of the bucket where this function can spill data.'
    Type: String
  SpillPrefix:
    Description: 'The prefix within SpillBucket where this function can spill data.'
    Type: String
    Default: athena-spill
  GlueConnection:
    Description: "(Optional) Name of glue connection storing connection details for Federated Data source."
    Type: String
    Default: ""
  LambdaTimeout:
    Description: 'Maximum Lambda invocation runtime in seconds. (min 1 - 900 max)'
    Default: 900
    Type: Number
  LambdaMemory:
    Description: 'Lambda memory in MB (min 128 - 3008 max).'
    Default: 3008
    Type: Number
  DisableSpillEncryption:
    Description: "WARNING: If set to 'true' encryption for spilled data is disabled."
    Default: 'false'
    Type: String
  PermissionsBoundaryArn:
    Description: "(Optional) An IAM policy ARN to use as the PermissionsBoundary for the created Lambda function's execution role"
    Default: ''
    Type: String
  KmsKeyId:
    Description: "(Optional) By default any data that is spilled to S3 is encrypted using AES-GCM and a randomly generated key. Setting a KMS Key ID allows your Lambda function to use KMS for key generation for a stronger source of encryption keys."
    Type: String
    Default: ""
  LambdaRoleArn:
    Description: "(Optional) A custom role to be used by the Connector lambda"
    Type: String
    Default: ""
Conditions:
  HasKmsKeyId: !Not [ !Equals [ !Ref KmsKeyId, "" ] ]
  NotHasLambdaRole: !Equals [ !Ref LambdaRoleArn, "" ]
  HasPermissionsBoundary: !Not [ !Equals [ !Ref PermissionsBoundaryArn, "" ] ]
  CreateKmsPolicy: !And [ !Condition HasKmsKeyId, !Condition NotHasLambdaRole ]
  HasGlueConnection: !Not [ !Equals [ !Ref GlueConnection, "" ] ]
  NotHasGlueConnectionAndHasKmsKeyId: !And
    - !Not [ !Condition HasGlueConnection ]
    - !Condition HasKmsKeyId
Resources:
  ConnectorConfig:
    Type: 'AWS::Serverless::Function'
    Properties:
      Environment:
        Variables:
          disable_spill_encryption: !If [ HasGlueConnection, !Ref "AWS::NoValue", !Ref DisableSpillEncryption ]
          spill_bucket: !If [ HasGlueConnection, !Ref "AWS::NoValue", !Ref SpillBucket ]
          spill_prefix: !If [ HasGlueConnection, !Ref "AWS::NoValue", !Ref SpillPrefix ]
          kms_key_id: !If [ NotHasGlueConnectionAndHasKmsKeyId, !Ref KmsKeyId, !Ref "AWS::NoValue" ]
          glue_connection: !If [ HasGlueConnection, !Ref GlueConnection, !Ref "AWS::NoValue" ]
      FunctionName: !Ref LambdaFunctionName
      Handler: "com.amazonaws.athena.connectors.timestream.TimestreamCompositeHandler"
      CodeUri: "./target/athena-timestream-2024.18.2.jar"
      Description: "Enables Amazon Athena to communicate with Amazon Timestream, making your time series data accessible from Athena."
      Runtime: java11
      Timeout: !Ref LambdaTimeout
      MemorySize: !Ref LambdaMemory
      Role: !If [NotHasLambdaRole, !GetAtt FunctionRole.Arn, !Ref LambdaRoleArn]

  FunctionRole:
    Condition: NotHasLambdaRole
    Type: AWS::IAM::Role
    Properties:
      PermissionsBoundary: !If [ HasPermissionsBoundary, !Ref PermissionsBoundaryArn, !Ref "AWS::NoValue" ]
      ManagedPolicyArns:
        - "arn:aws:iam::aws:policy/service-role/AWSLambdaBasicExecutionRole"
      AssumeRolePolicyDocument:
        Version: 2012-10-17
        Statement:
          - Effect: Allow
            Principal:
              Service:
                - lambda.amazonaws.com
            Action:
              - "sts:AssumeRole"

  FunctionExecutionPolicy:
    Condition: NotHasLambdaRole
    Type: "AWS::IAM::Policy"
    Properties:
      Roles:
        - !Ref FunctionRole
      PolicyName: FunctionExecutionPolicy
      PolicyDocument:
        Version: 2012-10-17
        Statement:
          - Action:
              - glue:GetTableVersions
              - glue:GetPartitions
              - glue:GetTables
              - glue:GetTableVersion
              - glue:GetDatabases
              - glue:GetTable
              - glue:GetPartition
              - glue:GetDatabase
              - athena:GetQueryExecution
              - s3:ListAllMyBuckets
              - timestream:Describe*
              - timestream:List*
              - timestream:Select*
            Effect: Allow
            Resource: '*'
          - Action:
              - s3:GetObject
              - s3:ListBucket
              - s3:GetBucketLocation
              - s3:GetObjectVersion
              - s3:PutObject
              - s3:PutObjectAcl
              - s3:GetLifecycleConfiguration
              - s3:PutLifecycleConfiguration
              - s3:DeleteObject
            Effect: Allow
            Resource:
              - Fn::Sub:
                  - arn:${AWS::Partition}:s3:::${bucketName}
                  - bucketName:
                      Ref: SpillBucket
              - Fn::Sub:
                  - arn:${AWS::Partition}:s3:::${bucketName}/*
                  - bucketName:
                      Ref: SpillBucket
          - !If
            - HasGlueConnection
            - Action:
<<<<<<< HEAD
                - glue:GetConnection
=======
                - glue:GetTableVersions
                - glue:GetPartitions
                - glue:GetTables
                - glue:GetTableVersion
                - glue:GetDatabases
                - glue:GetTable
                - glue:GetPartition
                - glue:GetDatabase
                - athena:GetQueryExecution
                - timestream:Describe*
                - timestream:List*
                - timestream:Select*
>>>>>>> aa13dca2
              Effect: Allow
              Resource:
                - !Sub 'arn:${AWS::Partition}:glue:${AWS::Region}:${AWS::AccountId}:connection/${GlueConnection}'
                - !Sub 'arn:${AWS::Partition}:glue:${AWS::Region}:${AWS::AccountId}:catalog'
            - !Ref "AWS::NoValue"

  FunctionKmsPolicy:
    Condition: CreateKmsPolicy
    Type: "AWS::IAM::Policy"
    Properties:
      PolicyName: FunctionKmsPolicy
      PolicyDocument:
        Version: 2012-10-17
        Statement:
          - Effect: Allow
            Action:
              - kms:GenerateRandom
            Resource: '*'
          - Effect: Allow
            Action:
              - kms:GenerateDataKey
            Resource: !Sub "arn:aws:kms:${AWS::Region}:${AWS::AccountId}:key/${KmsKeyId}"
      Roles:
        - !Ref FunctionRole<|MERGE_RESOLUTION|>--- conflicted
+++ resolved
@@ -10,7 +10,7 @@
     Labels:
       - athena-federation
     HomePageUrl: 'https://github.com/awslabs/aws-athena-query-federation'
-    SemanticVersion: 2024.18.2
+    SemanticVersion: 2022.47.1
     SourceCodeUrl: 'https://github.com/awslabs/aws-athena-query-federation'
 Parameters:
   LambdaFunctionName:
@@ -74,7 +74,7 @@
           glue_connection: !If [ HasGlueConnection, !Ref GlueConnection, !Ref "AWS::NoValue" ]
       FunctionName: !Ref LambdaFunctionName
       Handler: "com.amazonaws.athena.connectors.timestream.TimestreamCompositeHandler"
-      CodeUri: "./target/athena-timestream-2024.18.2.jar"
+      CodeUri: "./target/athena-timestream-2022.47.1.jar"
       Description: "Enables Amazon Athena to communicate with Amazon Timestream, making your time series data accessible from Athena."
       Runtime: java11
       Timeout: !Ref LambdaTimeout
@@ -118,8 +118,7 @@
               - glue:GetPartition
               - glue:GetDatabase
               - athena:GetQueryExecution
-              - s3:ListAllMyBuckets
-              - timestream:Describe*
+              -  timestream:Describe*
               - timestream:List*
               - timestream:Select*
             Effect: Allow
@@ -147,22 +146,7 @@
           - !If
             - HasGlueConnection
             - Action:
-<<<<<<< HEAD
                 - glue:GetConnection
-=======
-                - glue:GetTableVersions
-                - glue:GetPartitions
-                - glue:GetTables
-                - glue:GetTableVersion
-                - glue:GetDatabases
-                - glue:GetTable
-                - glue:GetPartition
-                - glue:GetDatabase
-                - athena:GetQueryExecution
-                - timestream:Describe*
-                - timestream:List*
-                - timestream:Select*
->>>>>>> aa13dca2
               Effect: Allow
               Resource:
                 - !Sub 'arn:${AWS::Partition}:glue:${AWS::Region}:${AWS::AccountId}:connection/${GlueConnection}'
